--- conflicted
+++ resolved
@@ -37,9 +37,6 @@
     }
 }
 
-<<<<<<< HEAD
-#[derive(Debug)]
-=======
 impl std::fmt::Display for UioError {
     fn fmt(&self, f: &mut std::fmt::Formatter) -> std::fmt::Result {
         match self {
@@ -54,7 +51,7 @@
 
 impl std::error::Error for UioError {}
 
->>>>>>> 3f52244f
+#[derive(Debug)]
 pub struct UioDevice {
     uio_num: usize,
     //path: &'static str,
